--- conflicted
+++ resolved
@@ -392,10 +392,7 @@
 
   @distonly
   Scenario: return function
-<<<<<<< HEAD
-=======
     Given a graph with space named "nba"
->>>>>>> a8c12c04
     When profiling query:
       """
       MATCH (v1)-[e:like*1..5]->(v2)
@@ -486,10 +483,7 @@
 
   @distonly
   Scenario: union match
-<<<<<<< HEAD
-=======
     Given a graph with space named "nba"
->>>>>>> a8c12c04
     When profiling query:
       """
       MATCH (v:player{name:'Tim Duncan'})-[:like]->(b) RETURN id(b)
@@ -523,10 +517,7 @@
 
   @distonly
   Scenario: optional match
-<<<<<<< HEAD
-=======
     Given a graph with space named "nba"
->>>>>>> a8c12c04
     When profiling query:
       """
       MATCH (v:player)-[:like]-(:player)<-[:teammate]-(b:player)-[:serve]->(t:team)
@@ -563,9 +554,6 @@
       | 14 | Traverse       | 13           | {"vertexProps": "", "edgeProps": "[{\"type\": -3, \"props\": [\"_type\", \"_rank\", \"_dst\"]}]"  }                                                             |
       | 13 | Traverse       | 11           | {"vertexProps": "", "edgeProps": "[{\"type\": -3, \"props\": [\"_type\", \"_rank\", \"_dst\"]}, {\"type\": 3, \"props\": [\"_type\", \"_rank\", \"_dst\"]}]"  } |
       | 11 | Argument       |              |                                                                                                                                                                 |
-<<<<<<< HEAD
-      | 12 | Start          |              |                                                                                                                                                                 |
-=======
       | 12 | Start          |              |                                                                                                                                                                 |
 
   @distonly
@@ -863,5 +851,4 @@
       | UNKNOWN_PROP          | UNKNOWN_PROP          | UNKNOWN_PROP | NULL         | NULL              | UNKNOWN_PROP            |
       | UNKNOWN_PROP          | UNKNOWN_PROP          | UNKNOWN_PROP | NULL         | NULL              | UNKNOWN_PROP            |
       | UNKNOWN_PROP          | UNKNOWN_PROP          | UNKNOWN_PROP | NULL         | NULL              | UNKNOWN_PROP            |
-    Then drop the used space
->>>>>>> a8c12c04
+    Then drop the used space