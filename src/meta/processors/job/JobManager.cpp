/* Copyright (c) 2019 vesoft inc. All rights reserved.
 *
 * This source code is licensed under Apache 2.0 License.
 */

#include "meta/processors/job/JobManager.h"

#include <folly/synchronization/Baton.h>
#include <gtest/gtest.h>
#include <thrift/lib/cpp/util/EnumUtils.h>

#include <boost/stacktrace.hpp>

#include "common/http/HttpClient.h"
#include "common/stats/StatsManager.h"
#include "common/time/WallClock.h"
#include "common/utils/MetaKeyUtils.h"
#include "interface/gen-cpp2/common_types.h"
#include "kvstore/Common.h"
#include "kvstore/KVIterator.h"
#include "meta/processors/Common.h"
#include "meta/processors/admin/AdminClient.h"
#include "meta/processors/job/BalancePlan.h"
#include "meta/processors/job/JobStatus.h"
#include "meta/processors/job/TaskDescription.h"
#include "webservice/Common.h"

DEFINE_int32(job_check_intervals, 5000, "job intervals in us");
DEFINE_double(job_expired_secs, 7 * 24 * 60 * 60, "job expired intervals in sec");

using nebula::kvstore::KVIterator;

namespace nebula {
namespace meta {
stats::CounterId kNumRunningJobs;

JobManager* JobManager::getInstance() {
  static JobManager inst;
  return &inst;
}

bool JobManager::init(nebula::kvstore::KVStore* store) {
  if (store == nullptr) {
    return false;
  }
  if (status_.load(std::memory_order_acquire) != JbmgrStatus::NOT_START) {
    return false;
  }
  kvStore_ = store;

  status_.store(JbmgrStatus::IDLE, std::memory_order_release);
  if (handleRemainingJobs() != nebula::cpp2::ErrorCode::SUCCEEDED) {
    return false;
  }
  bgThread_ = std::thread(&JobManager::scheduleThread, this);
  LOG(INFO) << "JobManager initialized";
  return true;
}

JobManager::~JobManager() {
  shutDown();
}

nebula::cpp2::ErrorCode JobManager::handleRemainingJobs() {
  std::unique_ptr<kvstore::KVIterator> iter;
  auto retCode =
      kvStore_->prefix(kDefaultSpaceId, kDefaultPartId, MetaKeyUtils::jobPrefix(), &iter);
  if (retCode == nebula::cpp2::ErrorCode::E_LEADER_CHANGED) {
    LOG(INFO) << "Not leader, skip reading remaining jobs";
    return nebula::cpp2::ErrorCode::SUCCEEDED;
  }
  if (retCode != nebula::cpp2::ErrorCode::SUCCEEDED) {
    LOG(INFO) << "Can't find jobs, error: " << apache::thrift::util::enumNameSafe(retCode);
    return retCode;
  }
  std::vector<JobDescription> jds;
  for (; iter->valid(); iter->next()) {
    if (!MetaKeyUtils::isJobKey(iter->key())) {
      continue;
    }
    auto optJobRet = JobDescription::makeJobDescription(iter->key(), iter->val());
    if (nebula::ok(optJobRet)) {
      auto optJob = nebula::value(optJobRet);
      std::unique_ptr<JobExecutor> je =
          JobExecutorFactory::createJobExecutor(optJob, kvStore_, adminClient_);
      // Only balance would change
      if (optJob.getStatus() == cpp2::JobStatus::RUNNING && je->isMetaJob()) {
        jds.emplace_back(std::move(optJob));
      } else if (optJob.getStatus() == cpp2::JobStatus::QUEUE) {
        auto mutexIter = muJobFinished_.find(optJob.getSpace());
        if (mutexIter == muJobFinished_.end()) {
          mutexIter =
              muJobFinished_.emplace(optJob.getSpace(), std::make_unique<std::recursive_mutex>())
                  .first;
        }
        std::lock_guard<std::recursive_mutex> lk(*(mutexIter->second));
        auto spaceId = optJob.getSpace();
        auto jobId = optJob.getJobId();
        enqueue(spaceId, jobId, JbOp::ADD, optJob.getJobType());
        inFlightJobs_.emplace(std::move(jobId), std::move(optJob));
      }
    }
  }
  for (auto& jd : jds) {
    jd.setStatus(cpp2::JobStatus::FAILED, true);
    auto jobKey = MetaKeyUtils::jobKey(jd.getSpace(), jd.getJobId());
    auto jobVal = MetaKeyUtils::jobVal(jd.getJobType(),
                                       jd.getParas(),
                                       jd.getStatus(),
                                       jd.getStartTime(),
                                       jd.getStopTime(),
                                       jd.getErrorCode());
    save(jobKey, jobVal);
  }
  return nebula::cpp2::ErrorCode::SUCCEEDED;
}

void JobManager::shutDown() {
  LOG(INFO) << "JobManager::shutDown() begin";
  // In case of shutdown more than once
  if (status_.load(std::memory_order_acquire) == JbmgrStatus::STOPPED) {
    LOG(INFO) << "JobManager not running, exit";
    return;
  }
  status_.store(JbmgrStatus::STOPPED, std::memory_order_release);
  bgThread_.join();
  LOG(INFO) << "JobManager::shutDown() end";
}

void JobManager::scheduleThread() {
  LOG(INFO) << "JobManager::scheduleThread enter";
  while (status_.load(std::memory_order_acquire) != JbmgrStatus::STOPPED) {
    std::tuple<JbOp, JobID, GraphSpaceID> opJobId;
    while (!tryDequeue(opJobId)) {
      if (status_.load(std::memory_order_acquire) == JbmgrStatus::STOPPED) {
        LOG(INFO) << "Detect shutdown called, exit";
        break;
      }
      usleep(FLAGS_job_check_intervals);
    }

    auto jobOp = std::get<0>(opJobId);
    auto jodId = std::get<1>(opJobId);
    auto spaceId = std::get<2>(opJobId);
    auto iter = muJobFinished_.find(spaceId);
    if (iter == muJobFinished_.end()) {
      iter = muJobFinished_.emplace(spaceId, std::make_unique<std::recursive_mutex>()).first;
    }
    std::lock_guard<std::recursive_mutex> lk(*(iter->second));

    auto jobDescRet = JobDescription::loadJobDescription(spaceId, jodId, kvStore_);
    if (!nebula::ok(jobDescRet)) {
      LOG(INFO) << "Load an invalid job from space " << spaceId << " jodId " << jodId;
      continue;  // leader change or archive happened
    }
    auto jobDesc = nebula::value(jobDescRet);
    if (!jobDesc.setStatus(cpp2::JobStatus::RUNNING, jobOp == JbOp::RECOVER)) {
      LOG(INFO) << "Skip job space " << spaceId << " jodId " << jodId;
      continue;
    }

    auto jobKey = MetaKeyUtils::jobKey(jobDesc.getSpace(), jobDesc.getJobId());
    auto jobVal = MetaKeyUtils::jobVal(jobDesc.getJobType(),
                                       jobDesc.getParas(),
                                       jobDesc.getStatus(),
                                       jobDesc.getStartTime(),
                                       jobDesc.getStopTime(),
                                       jobDesc.getErrorCode());
    save(jobKey, jobVal);
    spaceRunningJobs_.insert_or_assign(spaceId, true);
    auto code = runJobInternal(jobDesc, jobOp);
    if (code != nebula::cpp2::ErrorCode::SUCCEEDED) {
      jobFinished(spaceId, jodId, cpp2::JobStatus::FAILED, code);
    }
  }
}

nebula::cpp2::ErrorCode JobManager::runJobInternal(const JobDescription& jobDesc, JbOp op) {
  auto je = JobExecutorFactory::createJobExecutor(jobDesc, kvStore_, adminClient_);
  JobExecutor* jobExec = je.get();

  runningJobs_.emplace(jobDesc.getJobId(), std::move(je));
  if (jobExec == nullptr) {
    LOG(INFO) << "unreconized job type "
              << apache::thrift::util::enumNameSafe(jobDesc.getJobType());
    return nebula::cpp2::ErrorCode::E_ADD_JOB_FAILURE;
  }

  auto code = jobExec->check();
  if (code != nebula::cpp2::ErrorCode::SUCCEEDED) {
    LOG(INFO) << "Job Executor check failed";
    return code;
  }

  code = jobExec->prepare();
  if (code != nebula::cpp2::ErrorCode::SUCCEEDED) {
    LOG(INFO) << "Job Executor prepare failed";
    return code;
  }
  if (op == JbOp::RECOVER) {
    code = jobExec->recovery();
    if (code != nebula::cpp2::ErrorCode::SUCCEEDED) {
      LOG(INFO) << "Recover job failed";
      return code;
    }
  }
  if (jobExec->isMetaJob()) {
    jobExec->setFinishCallBack([this, jobDesc](meta::cpp2::JobStatus status) {
      if (status == meta::cpp2::JobStatus::STOPPED) {
        auto space = jobDesc.getSpace();
        auto iter = muJobFinished_.find(space);
        if (iter == muJobFinished_.end()) {
          iter = muJobFinished_.emplace(space, std::make_unique<std::recursive_mutex>()).first;
        }
        std::lock_guard<std::recursive_mutex> lk(*(iter->second));
        cleanJob(jobDesc.getJobId());
        return nebula::cpp2::ErrorCode::SUCCEEDED;
      } else {
        return jobFinished(jobDesc.getSpace(), jobDesc.getJobId(), status);
      }
    });
  }
  return jobExec->execute();
}

void JobManager::cleanJob(JobID jobId) {
  // Delete the job after job finished or failed
  LOG(INFO) << "cleanJob " << jobId;
  auto it = inFlightJobs_.find(jobId);
  if (it != inFlightJobs_.end()) {
    inFlightJobs_.erase(it);
  }
  auto itr = runningJobs_.find(jobId);
  if (itr != runningJobs_.end()) {
    runningJobs_.erase(itr);
  }
}

nebula::cpp2::ErrorCode JobManager::jobFinished(
    GraphSpaceID spaceId,
    JobID jobId,
    cpp2::JobStatus jobStatus,
    std::optional<nebula::cpp2::ErrorCode> jobErrorCode) {
  LOG(INFO) << folly::sformat("{}, spaceId={}, jobId={}, result={}",
                              __func__,
                              spaceId,
                              jobId,
                              apache::thrift::util::enumNameSafe(jobStatus));
  DCHECK(jobStatus == cpp2::JobStatus::FINISHED || jobStatus == cpp2::JobStatus::FAILED ||
         jobStatus == cpp2::JobStatus::STOPPED);
  // normal job finish may race to job stop
  auto mutexIter = muJobFinished_.find(spaceId);
  if (mutexIter == muJobFinished_.end()) {
    mutexIter = muJobFinished_.emplace(spaceId, std::make_unique<std::recursive_mutex>()).first;
  }
  std::lock_guard<std::recursive_mutex> lk(*(mutexIter->second));

  auto optJobDescRet = JobDescription::loadJobDescription(spaceId, jobId, kvStore_);
  if (!nebula::ok(optJobDescRet)) {
    LOG(INFO) << folly::sformat("Load job failed, spaceId={} jobId={}", spaceId, jobId);
    if (jobStatus != cpp2::JobStatus::STOPPED) {
      // there is a rare condition, that when job finished,
      // the job description is deleted(default more than a week)
      // but stop an invalid job should not set status to idle.
      spaceRunningJobs_.insert_or_assign(spaceId, false);
    }
    return nebula::error(optJobDescRet);
  }

  auto optJobDesc = nebula::value(optJobDescRet);

  if (!optJobDesc.setStatus(jobStatus)) {
    // job already been set as finished, failed or stopped
    return nebula::cpp2::ErrorCode::E_JOB_NOT_STOPPABLE;
  }

  // If the job is marked as FAILED, one of the following will be triggered
  // 1. If any of the task failed, set the errorcode of the job to the failed task code.
  // 2. The job failed before running any task (e.g. in check or prepare), the error code of the job
  // will be set as it
  if (jobStatus == cpp2::JobStatus::FAILED) {
    if (!jobErrorCode.has_value()) {
      // Traverse the tasks and find the first task errorcode unsuccessful
      auto jobKey = MetaKeyUtils::jobKey(spaceId, jobId);
      std::unique_ptr<kvstore::KVIterator> iter;
      auto rc = kvStore_->prefix(kDefaultSpaceId, kDefaultPartId, jobKey, &iter);
      if (rc != nebula::cpp2::ErrorCode::SUCCEEDED) {
        return rc;
      }
      for (; iter->valid(); iter->next()) {
        if (MetaKeyUtils::isJobKey(iter->key())) {
          continue;
        }
        auto tupTaskVal = MetaKeyUtils::parseTaskVal(iter->val());
        auto taskErrorCode = std::get<4>(tupTaskVal);
        if (taskErrorCode != nebula::cpp2::ErrorCode::SUCCEEDED) {
          optJobDesc.setErrorCode(taskErrorCode);
          break;
        }
      }
    } else {
      optJobDesc.setErrorCode(jobErrorCode.value());
    }
  } else if (jobStatus == cpp2::JobStatus::FINISHED) {
    optJobDesc.setErrorCode(nebula::cpp2::ErrorCode::SUCCEEDED);
  }

  spaceRunningJobs_.insert_or_assign(spaceId, false);
  auto jobKey = MetaKeyUtils::jobKey(optJobDesc.getSpace(), optJobDesc.getJobId());
  auto jobVal = MetaKeyUtils::jobVal(optJobDesc.getJobType(),
                                     optJobDesc.getParas(),
                                     optJobDesc.getStatus(),
                                     optJobDesc.getStartTime(),
                                     optJobDesc.getStopTime(),
                                     optJobDesc.getErrorCode());
  auto rc = save(jobKey, jobVal);
  if (rc != nebula::cpp2::ErrorCode::SUCCEEDED) {
    return rc;
  }

  auto it = runningJobs_.find(jobId);
  // Job has not started yet
  if (it == runningJobs_.end()) {
    // TODO job not existing in runningJobs_ also means leader changed, we handle it later
    cleanJob(jobId);
    return nebula::cpp2::ErrorCode::SUCCEEDED;
  }
<<<<<<< HEAD
=======
  // Job has been started
>>>>>>> a52fcbf8
  auto jobExec = it->second.get();
  if (jobStatus == cpp2::JobStatus::STOPPED) {
    auto code = jobExec->stop();
    if (code == nebula::cpp2::ErrorCode::SUCCEEDED) {
      // meta job is trigger by metad, which runs in async. So we can't clean the job executor here.
      // The cleanJob will be called in the callback of job executor set by setFinishCallBack.
      if (!jobExec->isMetaJob()) {
        cleanJob(jobId);
      }
    }
    return code;
  } else {
    // If the job is failed or finished, clean and call finish.  We clean the job at first, no
    // matter `finish` return SUCCEEDED or not. Because the job has already come to the end.
    cleanJob(jobId);
    return jobExec->finish(jobStatus == cpp2::JobStatus::FINISHED);
  }
}

nebula::cpp2::ErrorCode JobManager::saveTaskStatus(TaskDescription& td,
                                                   const cpp2::ReportTaskReq& req) {
  auto code = req.get_code();
  auto status = code == nebula::cpp2::ErrorCode::SUCCEEDED ? cpp2::JobStatus::FINISHED
                                                           : cpp2::JobStatus::FAILED;
  td.setStatus(status);
  td.setErrorCode(code);

  auto spaceId = req.get_space_id();
  auto jobId = req.get_job_id();
  auto optJobDescRet = JobDescription::loadJobDescription(spaceId, jobId, kvStore_);
  if (!nebula::ok(optJobDescRet)) {
    auto retCode = nebula::error(optJobDescRet);
    LOG(INFO) << "LoadJobDesc failed, jobId " << jobId
              << " error: " << apache::thrift::util::enumNameSafe(retCode);
    return retCode;
  }

  auto optJobDesc = nebula::value(optJobDescRet);
  auto jobExec = JobExecutorFactory::createJobExecutor(optJobDesc, kvStore_, adminClient_);

  if (!jobExec) {
    LOG(INFO) << folly::sformat("createJobExecutor failed(), jobId={}", jobId);
    return nebula::cpp2::ErrorCode::E_TASK_REPORT_OUT_DATE;
  }

  auto taskKey = MetaKeyUtils::taskKey(td.getSpace(), td.getJobId(), td.getTaskId());
  auto taskVal = MetaKeyUtils::taskVal(
      td.getHost(), td.getStatus(), td.getStartTime(), td.getStopTime(), td.getErrorCode());
  auto rcSave = save(taskKey, taskVal);
  if (rcSave != nebula::cpp2::ErrorCode::SUCCEEDED) {
    return rcSave;
  }

  return jobExec->saveSpecialTaskStatus(req);
}

void JobManager::compareChangeStatus(JbmgrStatus expected, JbmgrStatus desired) {
  JbmgrStatus ex = expected;
  status_.compare_exchange_strong(ex, desired, std::memory_order_acq_rel);
}

// Only the job which execute on storaged will trigger this function. Storage will report to meta
// when the task has been executed. In other words, when storage report the task state, it should be
// one of FINISHED, FAILED or STOPPED.
nebula::cpp2::ErrorCode JobManager::reportTaskFinish(const cpp2::ReportTaskReq& req) {
  auto spaceId = req.get_space_id();
  auto jobId = req.get_job_id();
  auto taskId = req.get_task_id();
  // only an active job manager will accept task finish report
  if (status_.load(std::memory_order_acquire) == JbmgrStatus::STOPPED ||
      status_.load(std::memory_order_acquire) == JbmgrStatus::NOT_START) {
    LOG(INFO) << folly::sformat(
        "report to an in-active job manager, spaceId={}, job={}, task={}", spaceId, jobId, taskId);
    return nebula::cpp2::ErrorCode::E_UNKNOWN;
  }
  // because the last task will update the job's status
  // tasks should report once a time
  auto iter = muReportFinish_.find(spaceId);
  if (iter == muReportFinish_.end()) {
    iter = muReportFinish_.emplace(spaceId, std::make_unique<std::mutex>()).first;
  }
  std::lock_guard<std::mutex> lk(*(iter->second));

  auto tasksRet = getAllTasks(spaceId, jobId);
  if (!nebula::ok(tasksRet)) {
    return nebula::error(tasksRet);
  }
  auto tasks = nebula::value(tasksRet);
  auto task = std::find_if(tasks.begin(), tasks.end(), [&](auto& it) {
    return it.getJobId() == jobId && it.getTaskId() == taskId;
  });
  if (task == tasks.end()) {
    LOG(INFO) << folly::sformat(
        "Report an invalid or outdate task, will ignore this report, job={}, "
        "task={}",
        jobId,
        taskId);
    return nebula::cpp2::ErrorCode::SUCCEEDED;
  }

  // the status of task will be set as eithor FINISHED or FAILED in saveTaskStatus
  auto rc = saveTaskStatus(*task, req);
  if (rc != nebula::cpp2::ErrorCode::SUCCEEDED) {
    return rc;
  }

  auto allTaskFinished = std::none_of(tasks.begin(), tasks.end(), [](auto& tsk) {
    return tsk.status_ == cpp2::JobStatus::RUNNING;
  });

  if (allTaskFinished) {
    auto jobStatus = std::all_of(tasks.begin(),
                                 tasks.end(),
                                 [](auto& tsk) { return tsk.status_ == cpp2::JobStatus::FINISHED; })
                         ? cpp2::JobStatus::FINISHED
                         : cpp2::JobStatus::FAILED;
    return jobFinished(spaceId, jobId, jobStatus);
  }
  return nebula::cpp2::ErrorCode::SUCCEEDED;
}

ErrorOr<nebula::cpp2::ErrorCode, std::list<TaskDescription>> JobManager::getAllTasks(
    GraphSpaceID spaceId, JobID jobId) {
  std::list<TaskDescription> taskDescriptions;
  auto jobKey = MetaKeyUtils::jobKey(spaceId, jobId);
  std::unique_ptr<kvstore::KVIterator> iter;
  auto rc = kvStore_->prefix(kDefaultSpaceId, kDefaultPartId, jobKey, &iter);
  if (rc != nebula::cpp2::ErrorCode::SUCCEEDED) {
    return rc;
  }
  for (; iter->valid(); iter->next()) {
    if (MetaKeyUtils::isJobKey(iter->key())) {
      continue;
    }
    taskDescriptions.emplace_back(TaskDescription(iter->key(), iter->val()));
  }
  return taskDescriptions;
}

nebula::cpp2::ErrorCode JobManager::addJob(JobDescription jobDesc, AdminClient* client) {
  auto mutexIter = muJobFinished_.find(jobDesc.getSpace());
  if (mutexIter == muJobFinished_.end()) {
    mutexIter =
        muJobFinished_.emplace(jobDesc.getSpace(), std::make_unique<std::recursive_mutex>()).first;
  }
  std::lock_guard<std::recursive_mutex> lk(*(mutexIter->second));
  auto spaceId = jobDesc.getSpace();
  auto jobId = jobDesc.getJobId();
  auto jobKey = MetaKeyUtils::jobKey(spaceId, jobId);
  auto jobVal = MetaKeyUtils::jobVal(jobDesc.getJobType(),
                                     jobDesc.getParas(),
                                     jobDesc.getStatus(),
                                     jobDesc.getStartTime(),
                                     jobDesc.getStopTime(),
                                     jobDesc.getErrorCode());
  auto rc = save(jobKey, jobVal);
  if (rc == nebula::cpp2::ErrorCode::SUCCEEDED) {
    enqueue(spaceId, jobId, JbOp::ADD, jobDesc.getJobType());
    inFlightJobs_.emplace(std::move(jobId), std::move(jobDesc));
  } else {
    LOG(INFO) << "Add Job Failed";
    if (rc != nebula::cpp2::ErrorCode::E_LEADER_CHANGED) {
      rc = nebula::cpp2::ErrorCode::E_ADD_JOB_FAILURE;
    }
    return rc;
  }
  adminClient_ = client;
  return nebula::cpp2::ErrorCode::SUCCEEDED;
}

size_t JobManager::jobSize() const {
  size_t size = 0;
  for (auto iter = priorityQueues_.begin(); iter != priorityQueues_.end(); ++iter) {
    size += iter->second->size();
  }
  return size;
}

// Execute jobs concurrently between spaces
// Execute jobs according to priority within the space
bool JobManager::tryDequeue(std::tuple<JbOp, JobID, GraphSpaceID>& opJobId) {
  for (auto queueIter = priorityQueues_.begin(); queueIter != priorityQueues_.end(); ++queueIter) {
    auto spaceId = queueIter->first;
    auto runningJobIter = spaceRunningJobs_.find(spaceId);
    if (runningJobIter != spaceRunningJobs_.end() && runningJobIter->second) {
      continue;
    }
    if (queueIter->second == nullptr) {
      spaceRunningJobs_.insert_or_assign(spaceId, false);
      continue;
    }
    auto ret = queueIter->second->try_dequeue(opJobId);
    if (ret) {
      return true;
    }
  }
  return false;
}

void JobManager::enqueue(GraphSpaceID space,
                         JobID jobId,
                         const JbOp& op,
                         const cpp2::JobType& jobType) {
  static const size_t priorityCount = 2;
  auto iter = priorityQueues_.find(space);
  if (iter == priorityQueues_.end()) {
    std::unique_ptr<PriorityQueue> priQueue = std::make_unique<PriorityQueue>(priorityCount);
    priorityQueues_.emplace(space, std::move(priQueue));
  }
  iter = priorityQueues_.find(space);
  CHECK(iter != priorityQueues_.end());
  if (jobType == cpp2::JobType::LEADER_BALANCE) {
    iter->second->at_priority(static_cast<size_t>(JbPriority::kHIGH))
        .enqueue(std::make_tuple(op, jobId, space));

  } else {
    iter->second->at_priority(static_cast<size_t>(JbPriority::kLOW))
        .enqueue(std::make_tuple(op, jobId, space));
  }
}

ErrorOr<nebula::cpp2::ErrorCode, std::vector<cpp2::JobDesc>> JobManager::showJobs(
    GraphSpaceID spaceId) {
  std::unique_ptr<kvstore::KVIterator> iter;
  auto jobPre = MetaKeyUtils::jobPrefix(spaceId);
  auto retCode = kvStore_->prefix(kDefaultSpaceId, kDefaultPartId, jobPre, &iter);
  if (retCode != nebula::cpp2::ErrorCode::SUCCEEDED) {
    LOG(INFO) << "Fetch jobs failed, error: " << apache::thrift::util::enumNameSafe(retCode);
    return retCode;
  }

  int32_t lastExpiredJobId = INT_MIN;
  std::vector<std::string> expiredJobKeys;
  std::vector<cpp2::JobDesc> ret;

  for (; iter->valid(); iter->next()) {
    auto jobKey = iter->key();
    if (MetaKeyUtils::isJobKey(jobKey)) {
      auto optJobRet = JobDescription::makeJobDescription(jobKey, iter->val());
      if (!nebula::ok(optJobRet)) {
        expiredJobKeys.emplace_back(jobKey);
        continue;
      }
      auto optJob = nebula::value(optJobRet);
      // skip expired job, default 1 week
      if (isExpiredJob(optJob)) {
        lastExpiredJobId = optJob.getJobId();
        LOG(INFO) << "Remove expired job " << lastExpiredJobId;
        expiredJobKeys.emplace_back(jobKey);
        continue;
      }
      auto jobDesc = optJob.toJobDesc();
      ret.emplace_back(jobDesc);
    } else {  // iter-key() is a TaskKey
      TaskDescription task(jobKey, iter->val());
      if (task.getJobId() == lastExpiredJobId) {
        expiredJobKeys.emplace_back(jobKey);
      }
    }
  }

  retCode = removeExpiredJobs(std::move(expiredJobKeys));
  if (retCode != nebula::cpp2::ErrorCode::SUCCEEDED) {
    LOG(INFO) << "Remove Expired Jobs Failed";
    return retCode;
  }

  std::sort(ret.begin(), ret.end(), [](const auto& a, const auto& b) {
    return a.get_job_id() > b.get_job_id();
  });
  return ret;
}

bool JobManager::isExpiredJob(JobDescription& jobDesc) {
  auto status = jobDesc.getStatus();
  if (status == cpp2::JobStatus::QUEUE || status == cpp2::JobStatus::RUNNING) {
    return false;
  }
  auto jobStart = jobDesc.getStartTime();
  auto duration = std::difftime(nebula::time::WallClock::fastNowInSec(), jobStart);
  return duration > FLAGS_job_expired_secs;
}

nebula::cpp2::ErrorCode JobManager::removeExpiredJobs(
    std::vector<std::string>&& expiredJobsAndTasks) {
  nebula::cpp2::ErrorCode ret;
  folly::Baton<true, std::atomic> baton;
  kvStore_->asyncMultiRemove(kDefaultSpaceId,
                             kDefaultPartId,
                             std::move(expiredJobsAndTasks),
                             [&](nebula::cpp2::ErrorCode code) {
                               if (code != nebula::cpp2::ErrorCode::SUCCEEDED) {
                                 LOG(INFO) << "kvstore asyncRemoveRange failed: "
                                           << apache::thrift::util::enumNameSafe(code);
                               }
                               ret = code;
                               baton.post();
                             });
  baton.wait();
  return ret;
}

bool JobManager::checkOnRunningJobExist(GraphSpaceID spaceId,
                                        const cpp2::JobType& jobType,
                                        const std::vector<std::string>& paras,
                                        JobID& jobId) {
  JobDescription jobDesc(spaceId, 0, jobType, paras);
  auto it = inFlightJobs_.begin();
  while (it != inFlightJobs_.end()) {
    if (it->second == jobDesc) {
      jobId = it->first;
      return true;
    }
    ++it;
  }
  return false;
}

nebula::cpp2::ErrorCode JobManager::checkNeedRecoverJobExist(GraphSpaceID spaceId,
                                                             const cpp2::JobType& jobType) {
  if (jobType == cpp2::JobType::DATA_BALANCE || jobType == cpp2::JobType::ZONE_BALANCE) {
    std::unique_ptr<kvstore::KVIterator> iter;
    auto jobPre = MetaKeyUtils::jobPrefix(spaceId);
    auto retCode = kvStore_->prefix(kDefaultSpaceId, kDefaultPartId, jobPre, &iter);
    if (retCode != nebula::cpp2::ErrorCode::SUCCEEDED) {
      LOG(INFO) << "Fetch jobs failed, error: " << apache::thrift::util::enumNameSafe(retCode);
      return retCode;
    }

    for (; iter->valid(); iter->next()) {
      if (!MetaKeyUtils::isJobKey(iter->key())) {
        continue;
      }
      auto tup = MetaKeyUtils::parseJobVal(iter->val());
      auto type = std::get<0>(tup);
      auto status = std::get<2>(tup);
      if (type == cpp2::JobType::DATA_BALANCE || type == cpp2::JobType::ZONE_BALANCE) {
        if (status == cpp2::JobStatus::FAILED) {
          return nebula::cpp2::ErrorCode::E_JOB_NEED_RECOVER;
        }
      }
    }
  }
  return nebula::cpp2::ErrorCode::SUCCEEDED;
}

ErrorOr<nebula::cpp2::ErrorCode, std::pair<cpp2::JobDesc, std::vector<cpp2::TaskDesc>>>
JobManager::showJob(GraphSpaceID spaceId, JobID jobId) {
  auto jobKey = MetaKeyUtils::jobKey(spaceId, jobId);
  std::unique_ptr<kvstore::KVIterator> iter;
  auto rc = kvStore_->prefix(kDefaultSpaceId, kDefaultPartId, jobKey, &iter);
  if (rc != nebula::cpp2::ErrorCode::SUCCEEDED) {
    return rc;
  }

  if (!iter->valid()) {
    return nebula::cpp2::ErrorCode::E_JOB_NOT_IN_SPACE;
  }

  std::pair<cpp2::JobDesc, std::vector<cpp2::TaskDesc>> ret;
  for (; iter->valid(); iter->next()) {
    auto jKey = iter->key();
    if (MetaKeyUtils::isJobKey(jKey)) {
      auto optJobRet = JobDescription::makeJobDescription(jKey, iter->val());
      if (!nebula::ok(optJobRet)) {
        return nebula::error(optJobRet);
      }
      auto optJob = nebula::value(optJobRet);
      ret.first = optJob.toJobDesc();
    } else {
      TaskDescription td(jKey, iter->val());
      ret.second.emplace_back(td.toTaskDesc());
    }
  }
  if (ret.first.get_type() == meta::cpp2::JobType::DATA_BALANCE ||
      ret.first.get_type() == meta::cpp2::JobType::ZONE_BALANCE) {
    auto res = BalancePlan::show(jobId, kvStore_, adminClient_);
    if (ok(res)) {
      std::vector<cpp2::BalanceTask> thriftTasks = value(res);
      auto& vec = ret.first.paras_ref<>().value();
      size_t index = vec.size();
      for (const auto& t : thriftTasks) {
        std::string resVal;
        apache::thrift::CompactSerializer::serialize(t, &resVal);
        auto& val = ret.first.paras_ref<>().value();
        val.emplace_back(resVal);
      }
      vec.emplace_back(std::to_string(index));
    }
  }
  return ret;
}

nebula::cpp2::ErrorCode JobManager::stopJob(GraphSpaceID spaceId, JobID jobId) {
  LOG(INFO) << folly::sformat("Try to stop job {} in space {}", jobId, spaceId);
  return jobFinished(spaceId, jobId, cpp2::JobStatus::STOPPED);
}

ErrorOr<nebula::cpp2::ErrorCode, uint32_t> JobManager::recoverJob(
    GraphSpaceID spaceId, AdminClient* client, const std::vector<int32_t>& jobIds) {
  auto muIter = muJobFinished_.find(spaceId);
  if (muIter == muJobFinished_.end()) {
    muIter = muJobFinished_.emplace(spaceId, std::make_unique<std::recursive_mutex>()).first;
  }
  std::lock_guard<std::recursive_mutex> lk(*(muIter->second));
  std::set<JobID> jobIdSet(jobIds.begin(), jobIds.end());
  std::map<JobID, JobDescription> allJobs;
  adminClient_ = client;
  std::unique_ptr<kvstore::KVIterator> iter;
  auto jobPre = MetaKeyUtils::jobPrefix(spaceId);
  auto retCode = kvStore_->prefix(kDefaultSpaceId, kDefaultPartId, jobPre, &iter);
  if (retCode != nebula::cpp2::ErrorCode::SUCCEEDED) {
    LOG(INFO) << "Can't find jobs, error: " << apache::thrift::util::enumNameSafe(retCode);
    return retCode;
  }
  for (; iter->valid(); iter->next()) {
    if (!MetaKeyUtils::isJobKey(iter->key())) {
      continue;
    }
    auto optJobRet = JobDescription::makeJobDescription(iter->key(), iter->val());
    if (!nebula::ok(optJobRet)) {
      LOG(INFO) << "make job description failed, "
                << apache::thrift::util::enumNameSafe(nebula::error(optJobRet));
      return nebula::error(optJobRet);
    }
    auto optJob = nebula::value(optJobRet);
    auto id = optJob.getJobId();
    allJobs.emplace(id, std::move(optJob));
  }
  std::set<JobID> jobsMaybeRecover;
  for (auto& [id, job] : allJobs) {
    auto status = job.getStatus();
    if (status == cpp2::JobStatus::FAILED || status == cpp2::JobStatus::STOPPED) {
      jobsMaybeRecover.emplace(id);
    }
  }
  std::set<JobID>::reverse_iterator lastBalaceJobRecoverIt = jobsMaybeRecover.rend();
  for (auto it = jobsMaybeRecover.rbegin(); it != jobsMaybeRecover.rend(); it++) {
    auto jobType = allJobs[*it].getJobType();
    if (jobType == cpp2::JobType::DATA_BALANCE || jobType == cpp2::JobType::ZONE_BALANCE) {
      lastBalaceJobRecoverIt = it;
      break;
    }
  }
  int32_t recoveredJobNum = 0;
  auto finalyRecover = [&]() -> nebula::cpp2::ErrorCode {
    for (auto& jobId : jobsMaybeRecover) {
      if (!jobIdSet.empty() && !jobIdSet.count(jobId)) {
        continue;
      }
      auto& job = allJobs[jobId];
      JobID jid;
      bool jobExist = checkOnRunningJobExist(spaceId, job.getJobType(), job.getParas(), jid);
      if (!jobExist) {
        job.setStatus(cpp2::JobStatus::QUEUE, true);
        auto jobKey = MetaKeyUtils::jobKey(job.getSpace(), jobId);
        auto jobVal = MetaKeyUtils::jobVal(job.getJobType(),
                                           job.getParas(),
                                           job.getStatus(),
                                           job.getStartTime(),
                                           job.getStopTime(),
                                           job.getErrorCode());
        auto ret = save(jobKey, jobVal);
        if (ret == nebula::cpp2::ErrorCode::SUCCEEDED) {
          enqueue(spaceId, jobId, JbOp::RECOVER, job.getJobType());
          inFlightJobs_.emplace(jobId, job);
        } else {
          LOG(INFO) << "Add Job Failed";
          if (ret != nebula::cpp2::ErrorCode::E_LEADER_CHANGED) {
            ret = nebula::cpp2::ErrorCode::E_ADD_JOB_FAILURE;
          }
          return ret;
        }
        ++recoveredJobNum;
      }
    }
    return nebula::cpp2::ErrorCode::SUCCEEDED;
  };
  nebula::cpp2::ErrorCode rc = nebula::cpp2::ErrorCode::SUCCEEDED;
  if (lastBalaceJobRecoverIt == jobsMaybeRecover.rend()) {
    LOG(INFO) << "no balance jobs, do recover happily";
    rc = finalyRecover();
    if (rc == nebula::cpp2::ErrorCode::SUCCEEDED) {
      return recoveredJobNum;
    } else {
      return rc;
    }
  }
  JobID lastBalanceJobFinished = -1;
  for (auto it = allJobs.rbegin(); it != allJobs.rend(); it++) {
    auto jobType = it->second.getJobType();
    if ((jobType == cpp2::JobType::DATA_BALANCE || jobType == cpp2::JobType::ZONE_BALANCE) &&
        it->second.getStatus() == cpp2::JobStatus::FINISHED) {
      lastBalanceJobFinished = it->first;
    }
  }
  for (auto it = jobsMaybeRecover.begin(); it != jobsMaybeRecover.end();) {
    if (*it == *lastBalaceJobRecoverIt) {
      break;
    }
    auto jobType = allJobs[*it].getJobType();
    if (jobType == cpp2::JobType::DATA_BALANCE || jobType == cpp2::JobType::ZONE_BALANCE) {
      if (jobIdSet.empty() || jobIdSet.count(*it)) {
        LOG(INFO) << "can't recover a balance job " << *lastBalaceJobRecoverIt
                  << " when there's a newer balance job " << *lastBalaceJobRecoverIt
                  << " stopped or failed";
      }
      it = jobsMaybeRecover.erase(it);
    } else {
      it++;
    }
  }
  if (*lastBalaceJobRecoverIt < lastBalanceJobFinished) {
    if (jobIdSet.empty() || jobIdSet.count(*lastBalaceJobRecoverIt)) {
      LOG(INFO) << "can't recover a balance job " << *lastBalaceJobRecoverIt
                << " that before a finished balance job " << lastBalanceJobFinished;
    }
    jobsMaybeRecover.erase(*lastBalaceJobRecoverIt);
  }
  rc = finalyRecover();
  if (rc == nebula::cpp2::ErrorCode::SUCCEEDED) {
    return recoveredJobNum;
  } else {
    return rc;
  }
}

nebula::cpp2::ErrorCode JobManager::save(const std::string& k, const std::string& v) {
  std::vector<kvstore::KV> data{std::make_pair(k, v)};
  folly::Baton<true, std::atomic> baton;
  nebula::cpp2::ErrorCode rc = nebula::cpp2::ErrorCode::SUCCEEDED;
  kvStore_->asyncMultiPut(
      kDefaultSpaceId, kDefaultPartId, std::move(data), [&](nebula::cpp2::ErrorCode code) {
        rc = code;
        baton.post();
      });
  baton.wait();
  return rc;
}

ErrorOr<nebula::cpp2::ErrorCode, GraphSpaceID> JobManager::getSpaceId(const std::string& name) {
  auto indexKey = MetaKeyUtils::indexSpaceKey(name);
  std::string val;
  auto retCode = kvStore_->get(kDefaultSpaceId, kDefaultPartId, indexKey, &val);
  if (retCode != nebula::cpp2::ErrorCode::SUCCEEDED) {
    if (retCode == nebula::cpp2::ErrorCode::E_KEY_NOT_FOUND) {
      retCode = nebula::cpp2::ErrorCode::E_SPACE_NOT_FOUND;
    }
    LOG(INFO) << "KVStore error: " << apache::thrift::util::enumNameSafe(retCode);
    return retCode;
  }
  return *reinterpret_cast<const GraphSpaceID*>(val.c_str());
}

ErrorOr<nebula::cpp2::ErrorCode, bool> JobManager::checkTypeJobRunning(
    std::unordered_set<cpp2::JobType>& jobTypes) {
  std::unique_ptr<kvstore::KVIterator> iter;
  auto jobPrefix = MetaKeyUtils::jobPrefix();
  auto retCode = kvStore_->prefix(kDefaultSpaceId, kDefaultPartId, jobPrefix, &iter);
  if (retCode != nebula::cpp2::ErrorCode::SUCCEEDED) {
    LOG(INFO) << "Fetch Jobs Failed, error: " << apache::thrift::util::enumNameSafe(retCode);
    return retCode;
  }

  for (; iter->valid(); iter->next()) {
    auto jobKey = iter->key();
    if (MetaKeyUtils::isJobKey(jobKey)) {
      auto optJobRet = JobDescription::makeJobDescription(jobKey, iter->val());
      if (!nebula::ok(optJobRet)) {
        continue;
      }
      auto jobDesc = nebula::value(optJobRet);
      auto jType = jobDesc.getJobType();
      if (jobTypes.find(jType) == jobTypes.end()) {
        continue;
      }

      auto status = jobDesc.getStatus();
      if (status == cpp2::JobStatus::QUEUE || status == cpp2::JobStatus::RUNNING) {
        return true;
      }
    }
  }

  return false;
}

}  // namespace meta
}  // namespace nebula<|MERGE_RESOLUTION|>--- conflicted
+++ resolved
@@ -325,10 +325,6 @@
     cleanJob(jobId);
     return nebula::cpp2::ErrorCode::SUCCEEDED;
   }
-<<<<<<< HEAD
-=======
-  // Job has been started
->>>>>>> a52fcbf8
   auto jobExec = it->second.get();
   if (jobStatus == cpp2::JobStatus::STOPPED) {
     auto code = jobExec->stop();
