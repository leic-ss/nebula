--- conflicted
+++ resolved
@@ -28,11 +28,8 @@
 
   Status handleResp(storage::StorageRpcResponse<storage::cpp2::GetPropResponse> &&rpcResp);
 
-<<<<<<< HEAD
-=======
   Status handleNullProp(const AppendVertices *av);
 
->>>>>>> a52fcbf8
   folly::Future<Status> handleRespMultiJobs(
       storage::StorageRpcResponse<storage::cpp2::GetPropResponse> &&rpcResp);
 
