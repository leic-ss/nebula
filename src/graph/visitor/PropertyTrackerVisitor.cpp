/* Copyright (c) 2020 vesoft inc. All rights reserved.
 *
 * This source code is licensed under Apache 2.0 License.
 */

#include "graph/visitor/PropertyTrackerVisitor.h"

#include "common/expression/Expression.h"
#include "graph/context/QueryContext.h"

namespace nebula {
namespace graph {
void PropertyTracker::insertVertexProp(const std::string &name,
                                       TagID tagId,
                                       const std::string &propName) {
  if (colsSet.find(name) != colsSet.end()) {
    return;
  }
  auto iter = vertexPropsMap.find(name);
  if (iter == vertexPropsMap.end()) {
    vertexPropsMap[name][tagId].emplace(propName);
  } else {
    auto propIter = iter->second.find(tagId);
    if (propIter == iter->second.end()) {
      std::unordered_set<std::string> temp({propName});
      iter->second.emplace(tagId, std::move(temp));
    } else {
      propIter->second.emplace(propName);
    }
  }
}

void PropertyTracker::insertEdgeProp(const std::string &name,
                                     EdgeType type,
                                     const std::string &propName) {
  if (colsSet.find(name) != colsSet.end()) {
    return;
  }
  auto iter = edgePropsMap.find(name);
  if (iter == edgePropsMap.end()) {
    edgePropsMap[name][type].emplace(propName);
  } else {
    auto propIter = iter->second.find(type);
    if (propIter == iter->second.end()) {
      std::unordered_set<std::string> temp({propName});
      iter->second.emplace(type, std::move(temp));
    } else {
      propIter->second.emplace(propName);
    }
  }
}

void PropertyTracker::insertCols(const std::string &name) {
  colsSet.emplace(name);
  vertexPropsMap.erase(name);
  edgePropsMap.erase(name);
}

Status PropertyTracker::update(const std::string &oldName, const std::string &newName) {
  if (oldName == newName) {
    return Status::OK();
  }

  auto it1 = vertexPropsMap.find(oldName);
  bool hasNodeAlias = it1 != vertexPropsMap.end();
  auto it2 = edgePropsMap.find(oldName);
  bool hasEdgeAlias = it2 != edgePropsMap.end();
  if (hasNodeAlias && hasEdgeAlias) {
    return Status::Error("Duplicated property name: %s", oldName.c_str());
  }
  if (hasNodeAlias) {
    if (vertexPropsMap.find(newName) != vertexPropsMap.end()) {
      return Status::Error("Property name %s conflicted with %s", newName.c_str(), oldName.c_str());
    }
    vertexPropsMap[newName] = std::move(it1->second);
    vertexPropsMap.erase(it1);
    colsSet.erase(oldName);
  }
  if (hasEdgeAlias) {
    if (edgePropsMap.find(newName) != edgePropsMap.end()) {
      return Status::Error("Property name %s conflicted with %s", newName.c_str(), oldName.c_str());
    }
    edgePropsMap[newName] = std::move(it2->second);
    edgePropsMap.erase(it2);
    colsSet.erase(oldName);
  }

  auto it3 = colsSet.find(oldName);
  if (it3 != colsSet.end()) {
    colsSet.erase(it3);
    insertCols(newName);
  }

  return Status::OK();
}

bool PropertyTracker::hasAlias(const std::string &name) const {
  return vertexPropsMap.find(name) != vertexPropsMap.end() ||
         edgePropsMap.find(name) != edgePropsMap.end() || colsSet.find(name) != colsSet.end();
}

PropertyTrackerVisitor::PropertyTrackerVisitor(const QueryContext *qctx,
                                               GraphSpaceID space,
                                               PropertyTracker &propsUsed,
                                               const std::string &entityAlias)
    : qctx_(qctx), space_(space), propsUsed_(propsUsed), entityAlias_(entityAlias) {
  DCHECK(qctx != nullptr);
}

void PropertyTrackerVisitor::visit(TagPropertyExpression *expr) {
  auto &tagName = expr->sym();
  auto &propName = expr->prop();
  auto ret = qctx_->schemaMng()->toTagID(space_, tagName);
  if (!ret.ok()) {
    status_ = std::move(ret).status();
    return;
  }
  auto tagId = ret.value();
  propsUsed_.insertVertexProp(entityAlias_, tagId, propName);
}

void PropertyTrackerVisitor::visit(EdgePropertyExpression *expr) {
  auto &edgeName = expr->sym();
  auto &propName = expr->prop();
  auto ret = qctx_->schemaMng()->toEdgeType(space_, edgeName);
  if (!ret.ok()) {
    status_ = std::move(ret).status();
    return;
  }
  auto edgeType = ret.value();
  propsUsed_.insertEdgeProp(entityAlias_, edgeType, propName);
}

void PropertyTrackerVisitor::visit(LabelTagPropertyExpression *expr) {
  auto status = qctx_->schemaMng()->toTagID(space_, expr->sym());
  if (!status.ok()) {
    status_ = std::move(status).status();
    return;
  }
  auto &nodeAlias = static_cast<VariablePropertyExpression *>(expr->label())->prop();
  auto &tagName = expr->sym();
  auto &propName = expr->prop();
  auto ret = qctx_->schemaMng()->toTagID(space_, tagName);
  if (!ret.ok()) {
    status_ = std::move(ret).status();
    return;
  }
  auto tagId = ret.value();
  propsUsed_.insertVertexProp(nodeAlias, tagId, propName);
}

void PropertyTrackerVisitor::visit(InputPropertyExpression *expr) {
  auto &colName = expr->prop();
  propsUsed_.insertCols(colName);
}

void PropertyTrackerVisitor::visit(VariablePropertyExpression *expr) {
  auto &colName = expr->prop();
  propsUsed_.insertCols(colName);
}

void PropertyTrackerVisitor::visit(AttributeExpression *expr) {
  auto *lhs = expr->left();
  auto *rhs = expr->right();
  if (rhs->kind() != Expression::Kind::kConstant) {
    return;
  }
  auto *constExpr = static_cast<ConstantExpression *>(rhs);
  auto &constVal = constExpr->value();
  if (constVal.type() != Value::Type::STRING) {
    return;
  }
  auto &propName = constVal.getStr();
  switch (lhs->kind()) {
    case Expression::Kind::kInputProperty:
    case Expression::Kind::kVarProperty: {  // $e.name
      auto *varPropExpr = static_cast<PropertyExpression *>(lhs);
      auto &edgeAlias = varPropExpr->prop();
<<<<<<< HEAD
      propsUsed_.insertEdgeProp(edgeAlias, kUnknownEdgeType, propName);
=======
      propsUsed_.insertEdgeProp(edgeAlias, unKnowType_, propName);
>>>>>>> a8c12c04
      break;
    }
    case Expression::Kind::kSubscript: {  // $-.e[0].name
      auto *subscriptExpr = static_cast<SubscriptExpression *>(lhs);
      auto *subLeftExpr = subscriptExpr->left();
<<<<<<< HEAD
      if (subLeftExpr->kind() == Expression::Kind::kInputProperty) {
        auto *inputPropExpr = static_cast<InputPropertyExpression *>(subLeftExpr);
        auto &edgeAlias = inputPropExpr->prop();
        propsUsed_.insertEdgeProp(edgeAlias, kUnknownEdgeType, propName);
      }
      break;
    }
    case Expression::Kind::kFunctionCall: {  // properties(t3).name
      // TODO(jmq) determine whether it is a vertex or edge
      break;
=======
      auto kind = subLeftExpr->kind();
      if (kind == Expression::Kind::kInputProperty || kind == Expression::Kind::kVarProperty) {
        auto *propExpr = static_cast<PropertyExpression *>(subLeftExpr);
        auto &edgeAlias = propExpr->prop();
        propsUsed_.insertEdgeProp(edgeAlias, unKnowType_, propName);
      } else if (kind == Expression::Kind::kListComprehension) {
        //  match (src_v:player{name:"Manu Ginobili"})-[e*2]-(dst_v) return e[0].start_year
        auto *listExpr = static_cast<ListComprehensionExpression *>(subLeftExpr);
        auto *collectExpr = listExpr->collection();
        if (collectExpr->kind() == Expression::Kind::kInputProperty) {
          auto *inputPropExpr = static_cast<InputPropertyExpression *>(collectExpr);
          auto &aliasName = inputPropExpr->prop();
          propsUsed_.insertEdgeProp(aliasName, unKnowType_, propName);
        }
      }
      break;
    }
    case Expression::Kind::kFunctionCall: {  // properties(t3).name
      auto *funCallExpr = static_cast<FunctionCallExpression *>(lhs);
      auto funName = funCallExpr->name();
      std::transform(funName.begin(), funName.end(), funName.begin(), ::tolower);
      if (funName != "properties") {
        break;
      }
      auto *argExpr = funCallExpr->args()->args().front();
      auto kind = argExpr->kind();
      switch (kind) {
        case Expression::Kind::kVarProperty:
        case Expression::Kind::kInputProperty: {
          //  match (v) return properties(v).name
          auto *inputPropExpr = static_cast<InputPropertyExpression *>(argExpr);
          auto &aliasName = inputPropExpr->prop();
          propsUsed_.insertVertexProp(aliasName, unKnowType_, propName);
          break;
        }
        case Expression::Kind::kSubscript: {
          auto *subscriptExpr = static_cast<SubscriptExpression *>(argExpr);
          auto *subLeftExpr = subscriptExpr->left();
          auto leftKind = subLeftExpr->kind();
          if (leftKind == Expression::Kind::kInputProperty ||
              leftKind == Expression::Kind::kVarProperty) {
            //  match (v)-[e]->(b) return properties(e).start_year
            auto *propExpr = static_cast<PropertyExpression *>(subLeftExpr);
            auto &aliasName = propExpr->prop();
            propsUsed_.insertEdgeProp(aliasName, unKnowType_, propName);
          } else if (leftKind == Expression::Kind::kListComprehension) {
            //  match (v)-[c*2]->(b) retrun properties(c[0]).start_year
            //  properties([e IN $-.c WHERE is_edge($e)][0]).start_year
            auto *listExpr = static_cast<ListComprehensionExpression *>(subLeftExpr);
            auto *collectExpr = listExpr->collection();
            if (collectExpr->kind() == Expression::Kind::kInputProperty) {
              auto *inputPropExpr = static_cast<InputPropertyExpression *>(collectExpr);
              auto &aliasName = inputPropExpr->prop();
              propsUsed_.insertEdgeProp(aliasName, unKnowType_, propName);
            }
          }
          break;
        }
        default:
          break;
      }
      break;
>>>>>>> a8c12c04
    }
    default:
      break;
  }
}

void PropertyTrackerVisitor::visit(FunctionCallExpression *expr) {
  static const std::unordered_set<std::string> ignoreFuncs = {
      "src", "dst", "type", "typeid", "id", "rank", "length"};

  auto funName = expr->name();
  std::transform(funName.begin(), funName.end(), funName.begin(), ::tolower);
  if (ignoreFuncs.find(funName) != ignoreFuncs.end()) {
    return;
  }

  for (auto *arg : expr->args()->args()) {
    arg->accept(this);
    if (!ok()) {
      break;
    }
  }
}

void PropertyTrackerVisitor::visit(AggregateExpression *expr) {
  auto funName = expr->name();
  std::transform(funName.begin(), funName.end(), funName.begin(), ::tolower);
  if (funName == "count") {
    auto kind = expr->arg()->kind();
    if (kind == Expression::Kind::kConstant || kind == Expression::Kind::kInputProperty ||
        kind == Expression::Kind::kVarProperty) {
      return;
    }
  }
  // count(v.player.age)
  expr->arg()->accept(this);
}

void PropertyTrackerVisitor::visit(DestPropertyExpression *expr) {
  UNUSED(expr);
}

void PropertyTrackerVisitor::visit(SourcePropertyExpression *expr) {
  UNUSED(expr);
}

void PropertyTrackerVisitor::visit(EdgeSrcIdExpression *expr) {
  UNUSED(expr);
}

void PropertyTrackerVisitor::visit(EdgeTypeExpression *expr) {
  UNUSED(expr);
}

void PropertyTrackerVisitor::visit(EdgeRankExpression *expr) {
  UNUSED(expr);
}

void PropertyTrackerVisitor::visit(EdgeDstIdExpression *expr) {
  UNUSED(expr);
}

void PropertyTrackerVisitor::visit(UUIDExpression *expr) {
  UNUSED(expr);
}

void PropertyTrackerVisitor::visit(VariableExpression *expr) {
  UNUSED(expr);
}

void PropertyTrackerVisitor::visit(VersionedVariableExpression *expr) {
  UNUSED(expr);
}

void PropertyTrackerVisitor::visit(LabelExpression *expr) {
  UNUSED(expr);
}

void PropertyTrackerVisitor::visit(LabelAttributeExpression *expr) {
  UNUSED(expr);
}

void PropertyTrackerVisitor::visit(ConstantExpression *expr) {
  UNUSED(expr);
}

void PropertyTrackerVisitor::visit(ColumnExpression *expr) {
  UNUSED(expr);
}

void PropertyTrackerVisitor::visit(VertexExpression *expr) {
  UNUSED(expr);
}

void PropertyTrackerVisitor::visit(EdgeExpression *expr) {
  UNUSED(expr);
}

<<<<<<< HEAD
std::string PropertyTrackerVisitor::extractColNameFromInputPropOrVarPropExpr(
    const Expression *expr) {
  if (expr->kind() == Expression::Kind::kInputProperty ||
      expr->kind() == Expression::Kind::kVarProperty) {
    auto *propExpr = static_cast<const PropertyExpression *>(expr);
    return propExpr->prop();
  }
  return "";
}

=======
>>>>>>> a8c12c04
}  // namespace graph
}  // namespace nebula<|MERGE_RESOLUTION|>--- conflicted
+++ resolved
@@ -176,28 +176,12 @@
     case Expression::Kind::kVarProperty: {  // $e.name
       auto *varPropExpr = static_cast<PropertyExpression *>(lhs);
       auto &edgeAlias = varPropExpr->prop();
-<<<<<<< HEAD
-      propsUsed_.insertEdgeProp(edgeAlias, kUnknownEdgeType, propName);
-=======
       propsUsed_.insertEdgeProp(edgeAlias, unKnowType_, propName);
->>>>>>> a8c12c04
       break;
     }
     case Expression::Kind::kSubscript: {  // $-.e[0].name
       auto *subscriptExpr = static_cast<SubscriptExpression *>(lhs);
       auto *subLeftExpr = subscriptExpr->left();
-<<<<<<< HEAD
-      if (subLeftExpr->kind() == Expression::Kind::kInputProperty) {
-        auto *inputPropExpr = static_cast<InputPropertyExpression *>(subLeftExpr);
-        auto &edgeAlias = inputPropExpr->prop();
-        propsUsed_.insertEdgeProp(edgeAlias, kUnknownEdgeType, propName);
-      }
-      break;
-    }
-    case Expression::Kind::kFunctionCall: {  // properties(t3).name
-      // TODO(jmq) determine whether it is a vertex or edge
-      break;
-=======
       auto kind = subLeftExpr->kind();
       if (kind == Expression::Kind::kInputProperty || kind == Expression::Kind::kVarProperty) {
         auto *propExpr = static_cast<PropertyExpression *>(subLeftExpr);
@@ -260,7 +244,6 @@
           break;
       }
       break;
->>>>>>> a8c12c04
     }
     default:
       break;
@@ -359,18 +342,5 @@
   UNUSED(expr);
 }
 
-<<<<<<< HEAD
-std::string PropertyTrackerVisitor::extractColNameFromInputPropOrVarPropExpr(
-    const Expression *expr) {
-  if (expr->kind() == Expression::Kind::kInputProperty ||
-      expr->kind() == Expression::Kind::kVarProperty) {
-    auto *propExpr = static_cast<const PropertyExpression *>(expr);
-    return propExpr->prop();
-  }
-  return "";
-}
-
-=======
->>>>>>> a8c12c04
 }  // namespace graph
 }  // namespace nebula