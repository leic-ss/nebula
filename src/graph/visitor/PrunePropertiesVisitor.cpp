/* Copyright (c) 2020 vesoft inc. All rights reserved.
 *
 * This source code is licensed under Apache 2.0 License.
 */

#include "graph/visitor/PrunePropertiesVisitor.h"
DECLARE_bool(optimize_appendvertices);
namespace nebula {
namespace graph {

PrunePropertiesVisitor::PrunePropertiesVisitor(PropertyTracker &propsUsed,
                                               graph::QueryContext *qctx,
                                               GraphSpaceID spaceID)
    : propsUsed_(propsUsed), qctx_(qctx), spaceID_(spaceID) {
  DCHECK(qctx_ != nullptr);
}

void PrunePropertiesVisitor::visit(PlanNode *node) {
  status_ = depsPruneProperties(node->dependencies());
}

void PrunePropertiesVisitor::visit(Filter *node) {
  visitCurrent(node);  // Filter will use properties in filter expression
  status_ = depsPruneProperties(node->dependencies());
}

void PrunePropertiesVisitor::visitCurrent(Filter *node) {
  if (node->condition() != nullptr) {
    status_ = extractPropsFromExpr(node->condition());
    if (!status_.ok()) {
      return;
    }
  }
}

void PrunePropertiesVisitor::visit(Project *node) {
  visitCurrent(node);  // Project won't use properties in column expression
  status_ = depsPruneProperties(node->dependencies());
}

void PrunePropertiesVisitor::visitCurrent(Project *node) {
  // TODO won't use properties of not-root Project
  if (!node->columns()) {
    return;
  }
  const auto &columns = node->columns()->columns();
  auto &colNames = node->colNames();
  if (rootNode_) {
    for (auto i = 0u; i < columns.size(); ++i) {
      auto *col = DCHECK_NOTNULL(columns[i]);
      auto *expr = col->expr();
      status_ = extractPropsFromExpr(expr);
      if (!status_.ok()) {
        return;
      }
    }
    rootNode_ = false;
    return;
  }
  for (auto i = 0u; i < columns.size(); ++i) {
    auto *col = DCHECK_NOTNULL(columns[i]);
    auto *expr = col->expr();
    auto &alias = colNames[i];
    switch (expr->kind()) {
      case Expression::Kind::kVarProperty:
      case Expression::Kind::kInputProperty: {
        if (propsUsed_.hasAlias(alias)) {
          auto *propExpr = static_cast<PropertyExpression *>(expr);
          auto &newAlias = propExpr->prop();
          status_ = propsUsed_.update(alias, newAlias);
          if (!status_.ok()) {
            return;
          }
        }
        break;
      }
      // $-.e[0] as e
      // [e IN $-.e WHERE is_edge($e)] AS e
      // PathBuild[$-.v,$-.e,$-.v2] AS p
      case Expression::Kind::kSubscript:
      case Expression::Kind::kPathBuild:
      case Expression::Kind::kListComprehension: {
        if (propsUsed_.hasAlias(alias)) {
          status_ = extractPropsFromExpr(expr);
          if (!status_.ok()) {
            return;
          }
        }
        break;
      }
      default: {
        status_ = extractPropsFromExpr(expr);
        if (!status_.ok()) {
          return;
        }
      }
    }
  }
}

void PrunePropertiesVisitor::visit(Aggregate *node) {
  rootNode_ = false;
  visitCurrent(node);
  status_ = depsPruneProperties(node->dependencies());
}

void PrunePropertiesVisitor::visitCurrent(Aggregate *node) {
  for (auto *groupKey : node->groupKeys()) {
    if (groupKey->kind() == Expression::Kind::kVarProperty ||
        groupKey->kind() == Expression::Kind::kInputProperty ||
        groupKey->kind() == Expression::Kind::kConstant) {
      continue;
    }
    status_ = extractPropsFromExpr(groupKey);
    if (!status_.ok()) {
      return;
    }
  }
  for (auto *groupItem : node->groupItems()) {
    if (groupItem->kind() == Expression::Kind::kVarProperty ||
        groupItem->kind() == Expression::Kind::kInputProperty ||
        groupItem->kind() == Expression::Kind::kConstant) {
      continue;
    }
    status_ = extractPropsFromExpr(groupItem);
    if (!status_.ok()) {
      return;
    }
  }
}

void PrunePropertiesVisitor::visit(ScanEdges *node) {
  rootNode_ = false;
  pruneCurrent(node);
  status_ = depsPruneProperties(node->dependencies());
}

void PrunePropertiesVisitor::pruneCurrent(ScanEdges *node) {
  auto &colNames = node->colNames();
  DCHECK(!colNames.empty());
  auto &edgeAlias = colNames.back();
  auto it = propsUsed_.colsSet.find(edgeAlias);
  if (it != propsUsed_.colsSet.end()) {
    // all properties are used
    return;
  }
  auto *edgeProps = node->props();
  auto &edgePropsMap = propsUsed_.edgePropsMap;

  auto prunedEdgeProps = std::make_unique<std::vector<EdgeProp>>();
  prunedEdgeProps->reserve(edgeProps->size());
  auto edgeAliasIter = edgePropsMap.find(edgeAlias);

  for (auto &edgeProp : *edgeProps) {
    auto edgeType = edgeProp.type_ref().value();
    auto &props = edgeProp.props_ref().value();
    EdgeProp newEdgeProp;
    newEdgeProp.type_ref() = edgeType;
    if (edgeAliasIter == edgePropsMap.end()) {
      // only type, dst are used
      newEdgeProp.props_ref() = {nebula::kSrc, nebula::kDst, nebula::kType, nebula::kRank};
    } else {
      std::unordered_set<std::string> uniqueProps{
          nebula::kSrc, nebula::kDst, nebula::kType, nebula::kRank};
      std::vector<std::string> newProps;
      auto &usedEdgeProps = edgeAliasIter->second;
      auto edgeTypeIter = usedEdgeProps.find(std::abs(edgeType));
      if (edgeTypeIter != usedEdgeProps.end()) {
        uniqueProps.insert(edgeTypeIter->second.begin(), edgeTypeIter->second.end());
      }
      auto unKnowEdgeIter = usedEdgeProps.find(unKnowType_);
      if (unKnowEdgeIter != usedEdgeProps.end()) {
        uniqueProps.insert(unKnowEdgeIter->second.begin(), unKnowEdgeIter->second.end());
      }
      for (auto &prop : props) {
        if (uniqueProps.find(prop) != uniqueProps.end()) {
          newProps.emplace_back(prop);
        }
      }
      newEdgeProp.props_ref() = std::move(newProps);
    }
    prunedEdgeProps->emplace_back(std::move(newEdgeProp));
  }
  node->setEdgeProps(std::move(prunedEdgeProps));
}

void PrunePropertiesVisitor::visit(Traverse *node) {
  rootNode_ = false;
  visitCurrent(node);
  status_ = depsPruneProperties(node->dependencies());
}

void PrunePropertiesVisitor::visitCurrent(Traverse *node) {
  auto &colNames = node->colNames();
  DCHECK_GE(colNames.size(), 2);
  auto &nodeAlias = colNames[colNames.size() - 2];
  auto &edgeAlias = colNames.back();

  if (node->vFilter() != nullptr) {
    status_ = extractPropsFromExpr(node->vFilter(), nodeAlias);
    if (!status_.ok()) {
      return;
    }
  }

  if (node->eFilter() != nullptr) {
    status_ = extractPropsFromExpr(node->eFilter(), edgeAlias);
    if (!status_.ok()) {
      return;
    }
  }
  pruneCurrent(node);
}

void PrunePropertiesVisitor::pruneCurrent(Traverse *node) {
  auto &colNames = node->colNames();
  DCHECK_GE(colNames.size(), 2);
  auto &nodeAlias = colNames[colNames.size() - 2];
  auto &edgeAlias = colNames.back();
  auto *vertexProps = node->vertexProps();
  auto &colsSet = propsUsed_.colsSet;
  auto &vertexPropsMap = propsUsed_.vertexPropsMap;
  auto &edgePropsMap = propsUsed_.edgePropsMap;

  if (colsSet.find(nodeAlias) == colsSet.end()) {
    auto aliasIter = vertexPropsMap.find(nodeAlias);
    if (aliasIter == vertexPropsMap.end()) {
      node->setVertexProps(nullptr);
    } else {
      auto &usedVertexProps = aliasIter->second;
      if (usedVertexProps.empty()) {
        node->setVertexProps(nullptr);
      } else {
<<<<<<< HEAD
=======
        auto unknowIter = usedVertexProps.find(unKnowType_);
>>>>>>> a8c12c04
        auto prunedVertexProps = std::make_unique<std::vector<VertexProp>>();
        prunedVertexProps->reserve(usedVertexProps.size());
        for (auto &vertexProp : *vertexProps) {
          auto tagId = vertexProp.tag_ref().value();
          auto &props = vertexProp.props_ref().value();
<<<<<<< HEAD
          auto tagIter = usedVertexProps.find(tagId);
          if (tagIter == usedVertexProps.end()) {
            continue;
          }
          auto &usedProps = tagIter->second;
          VertexProp newVProp;
          newVProp.tag_ref() = tagId;
=======
          std::unordered_set<std::string> usedProps;
          if (unknowIter != usedVertexProps.end()) {
            usedProps.insert(unknowIter->second.begin(), unknowIter->second.end());
          }
          auto tagIter = usedVertexProps.find(tagId);
          if (tagIter != usedVertexProps.end()) {
            usedProps.insert(tagIter->second.begin(), tagIter->second.end());
          }
          if (usedProps.empty()) {
            continue;
          }
>>>>>>> a8c12c04
          std::vector<std::string> newProps;
          for (auto &prop : props) {
            if (usedProps.find(prop) != usedProps.end()) {
              newProps.emplace_back(prop);
            }
          }
          if (newProps.empty()) {
            continue;
          }
          VertexProp newVProp;
          newVProp.tag_ref() = tagId;
          newVProp.props_ref() = std::move(newProps);
          prunedVertexProps->emplace_back(std::move(newVProp));
        }
        node->setVertexProps(std::move(prunedVertexProps));
      }
    }
  }

  auto *edgeProps = node->edgeProps();
  if (colsSet.find(edgeAlias) != colsSet.end()) {
    // all edge properties are used
    return;
  }
  auto prunedEdgeProps = std::make_unique<std::vector<EdgeProp>>();
  prunedEdgeProps->reserve(edgeProps->size());
  auto edgeAliasIter = edgePropsMap.find(edgeAlias);

  for (auto &edgeProp : *edgeProps) {
    auto edgeType = edgeProp.type_ref().value();
    auto &props = edgeProp.props_ref().value();
    EdgeProp newEdgeProp;
    newEdgeProp.type_ref() = edgeType;
    if (edgeAliasIter == edgePropsMap.end()) {
      // only type, dst are used
      newEdgeProp.props_ref() = {nebula::kDst, nebula::kType, nebula::kRank};
    } else {
      std::unordered_set<std::string> uniqueProps{nebula::kDst, nebula::kType, nebula::kRank};
      std::vector<std::string> newProps;
      auto &usedEdgeProps = edgeAliasIter->second;
      auto edgeTypeIter = usedEdgeProps.find(std::abs(edgeType));
      if (edgeTypeIter != usedEdgeProps.end()) {
        uniqueProps.insert(edgeTypeIter->second.begin(), edgeTypeIter->second.end());
      }
<<<<<<< HEAD
      int kUnknowEdgeType = 0;
      auto unKnowEdgeIter = usedEdgeProps.find(kUnknowEdgeType);
=======
      auto unKnowEdgeIter = usedEdgeProps.find(unKnowType_);
>>>>>>> a8c12c04
      if (unKnowEdgeIter != usedEdgeProps.end()) {
        uniqueProps.insert(unKnowEdgeIter->second.begin(), unKnowEdgeIter->second.end());
      }
      for (auto &prop : props) {
        if (uniqueProps.find(prop) != uniqueProps.end()) {
          newProps.emplace_back(prop);
        }
      }
      newEdgeProp.props_ref() = std::move(newProps);
    }
    prunedEdgeProps->emplace_back(std::move(newEdgeProp));
  }
  node->setEdgeProps(std::move(prunedEdgeProps));
}

// AppendVertices should be deleted when no properties it pulls are used by the parent node.
void PrunePropertiesVisitor::visit(AppendVertices *node) {
  visitCurrent(node);
  status_ = depsPruneProperties(node->dependencies());
}

void PrunePropertiesVisitor::visitCurrent(AppendVertices *node) {
  if (rootNode_) {
    rootNode_ = false;
    return;
  }
  auto &colNames = node->colNames();
  DCHECK(!colNames.empty());
  auto &nodeAlias = colNames.back();
  auto it = propsUsed_.colsSet.find(nodeAlias);
  if (it != propsUsed_.colsSet.end()) {
    // all properties are used
    return;
  }
  if (node->filter() != nullptr) {
    status_ = extractPropsFromExpr(node->filter(), nodeAlias);
    if (!status_.ok()) {
      return;
    }
  }
  if (node->vFilter() != nullptr) {
    status_ = extractPropsFromExpr(node->vFilter(), nodeAlias);
    if (!status_.ok()) {
      return;
    }
  }
  pruneCurrent(node);
}

void PrunePropertiesVisitor::pruneCurrent(AppendVertices *node) {
  auto &colNames = node->colNames();
  DCHECK(!colNames.empty());
  auto &nodeAlias = colNames.back();
  auto *vertexProps = node->props();
  if (vertexProps == nullptr) {
    return;
  }
  auto prunedVertexProps = std::make_unique<std::vector<VertexProp>>();
  auto &vertexPropsMap = propsUsed_.vertexPropsMap;
  auto aliasIter = vertexPropsMap.find(nodeAlias);
  if (aliasIter == vertexPropsMap.end()) {
    if (FLAGS_optimize_appendvertices) {
      node->setVertexProps(nullptr);
    } else {
      // only get _tag when props is nullptr
      auto tagId = vertexProps->front().tag_ref().value();
      VertexProp newVProp;
      newVProp.tag_ref() = tagId;
      newVProp.props_ref() = {nebula::kTag};
      prunedVertexProps->emplace_back(std::move(newVProp));
      node->setVertexProps(std::move(prunedVertexProps));
    }
    return;
  }
  auto &usedVertexProps = aliasIter->second;
  if (usedVertexProps.empty()) {
    if (FLAGS_optimize_appendvertices) {
      node->setVertexProps(nullptr);
    } else {
      // only get _tag when props is nullptr
      auto tagId = vertexProps->front().tag_ref().value();
      VertexProp newVProp;
      newVProp.tag_ref() = tagId;
      newVProp.props_ref() = {nebula::kTag};
      prunedVertexProps->emplace_back(std::move(newVProp));
      node->setVertexProps(std::move(prunedVertexProps));
    }
    return;
  }
<<<<<<< HEAD

=======
  auto unknowIter = usedVertexProps.find(unKnowType_);
>>>>>>> a8c12c04
  prunedVertexProps->reserve(usedVertexProps.size());
  for (auto &vertexProp : *vertexProps) {
    auto tagId = vertexProp.tag_ref().value();
    auto &props = vertexProp.props_ref().value();
    auto tagIter = usedVertexProps.find(tagId);
<<<<<<< HEAD
    if (tagIter == usedVertexProps.end()) {
      continue;
    }
    auto &usedProps = tagIter->second;
    VertexProp newVProp;
    newVProp.tag_ref() = tagId;
=======
    std::unordered_set<std::string> usedProps;
    if (unknowIter != usedVertexProps.end()) {
      usedProps.insert(unknowIter->second.begin(), unknowIter->second.end());
    }
    if (tagIter != usedVertexProps.end()) {
      usedProps.insert(tagIter->second.begin(), tagIter->second.end());
    }
    if (usedProps.empty()) {
      continue;
    }
>>>>>>> a8c12c04
    std::vector<std::string> newProps;
    for (auto &prop : props) {
      if (usedProps.find(prop) != usedProps.end()) {
        newProps.emplace_back(prop);
      }
<<<<<<< HEAD
    }
=======
    }
    if (newProps.empty()) {
      continue;
    }
    VertexProp newVProp;
    newVProp.tag_ref() = tagId;
>>>>>>> a8c12c04
    newVProp.props_ref() = std::move(newProps);
    prunedVertexProps->emplace_back(std::move(newVProp));
  }
  node->setVertexProps(std::move(prunedVertexProps));
}

void PrunePropertiesVisitor::visit(BiJoin *node) {
  status_ = depsPruneProperties(node->dependencies());
}

void PrunePropertiesVisitor::visit(BiCartesianProduct *node) {
  status_ = pruneMultiBranch(node->dependencies());
}

void PrunePropertiesVisitor::visit(Union *node) {
  status_ = pruneMultiBranch(node->dependencies());
}

void PrunePropertiesVisitor::visit(Unwind *node) {
  visitCurrent(node);
  status_ = depsPruneProperties(node->dependencies());
}

void PrunePropertiesVisitor::visitCurrent(Unwind *node) {
  const auto &alias = node->alias();
  if (propsUsed_.hasAlias(alias)) {
    status_ = extractPropsFromExpr(node->unwindExpr());
    if (!status_.ok()) {
      return;
    }
  }
}

Status PrunePropertiesVisitor::pruneMultiBranch(std::vector<const PlanNode *> &dependencies) {
  DCHECK_EQ(dependencies.size(), 2);
  auto rightPropsUsed = propsUsed_;
  auto *leftDep = dependencies.front();
  const_cast<PlanNode *>(leftDep)->accept(this);
  if (!status_.ok()) {
    return status_;
<<<<<<< HEAD
  }
  rootNode_ = true;
  propsUsed_ = std::move(rightPropsUsed);
  auto *rightDep = dependencies.back();
  const_cast<PlanNode *>(rightDep)->accept(this);
  if (!status_.ok()) {
    return status_;
  }
=======
  }
  rootNode_ = true;
  propsUsed_ = std::move(rightPropsUsed);
  auto *rightDep = dependencies.back();
  const_cast<PlanNode *>(rightDep)->accept(this);
  if (!status_.ok()) {
    return status_;
  }
>>>>>>> a8c12c04
  return Status::OK();
}

Status PrunePropertiesVisitor::depsPruneProperties(std::vector<const PlanNode *> &dependencies) {
  for (const auto *dep : dependencies) {
    const_cast<PlanNode *>(dep)->accept(this);
    if (!status_.ok()) {
      return status_;
    }
  }
  return Status::OK();
}

Status PrunePropertiesVisitor::extractPropsFromExpr(const Expression *expr,
                                                    const std::string &entityAlias) {
  PropertyTrackerVisitor visitor(qctx_, spaceID_, propsUsed_, entityAlias);
  const_cast<Expression *>(expr)->accept(&visitor);
  if (!visitor.ok()) {
    return visitor.status();
  }

  return Status::OK();
}

}  // namespace graph
}  // namespace nebula<|MERGE_RESOLUTION|>--- conflicted
+++ resolved
@@ -231,24 +231,12 @@
       if (usedVertexProps.empty()) {
         node->setVertexProps(nullptr);
       } else {
-<<<<<<< HEAD
-=======
         auto unknowIter = usedVertexProps.find(unKnowType_);
->>>>>>> a8c12c04
         auto prunedVertexProps = std::make_unique<std::vector<VertexProp>>();
         prunedVertexProps->reserve(usedVertexProps.size());
         for (auto &vertexProp : *vertexProps) {
           auto tagId = vertexProp.tag_ref().value();
           auto &props = vertexProp.props_ref().value();
-<<<<<<< HEAD
-          auto tagIter = usedVertexProps.find(tagId);
-          if (tagIter == usedVertexProps.end()) {
-            continue;
-          }
-          auto &usedProps = tagIter->second;
-          VertexProp newVProp;
-          newVProp.tag_ref() = tagId;
-=======
           std::unordered_set<std::string> usedProps;
           if (unknowIter != usedVertexProps.end()) {
             usedProps.insert(unknowIter->second.begin(), unknowIter->second.end());
@@ -260,7 +248,6 @@
           if (usedProps.empty()) {
             continue;
           }
->>>>>>> a8c12c04
           std::vector<std::string> newProps;
           for (auto &prop : props) {
             if (usedProps.find(prop) != usedProps.end()) {
@@ -305,12 +292,7 @@
       if (edgeTypeIter != usedEdgeProps.end()) {
         uniqueProps.insert(edgeTypeIter->second.begin(), edgeTypeIter->second.end());
       }
-<<<<<<< HEAD
-      int kUnknowEdgeType = 0;
-      auto unKnowEdgeIter = usedEdgeProps.find(kUnknowEdgeType);
-=======
       auto unKnowEdgeIter = usedEdgeProps.find(unKnowType_);
->>>>>>> a8c12c04
       if (unKnowEdgeIter != usedEdgeProps.end()) {
         uniqueProps.insert(unKnowEdgeIter->second.begin(), unKnowEdgeIter->second.end());
       }
@@ -400,24 +382,12 @@
     }
     return;
   }
-<<<<<<< HEAD
-
-=======
   auto unknowIter = usedVertexProps.find(unKnowType_);
->>>>>>> a8c12c04
   prunedVertexProps->reserve(usedVertexProps.size());
   for (auto &vertexProp : *vertexProps) {
     auto tagId = vertexProp.tag_ref().value();
     auto &props = vertexProp.props_ref().value();
     auto tagIter = usedVertexProps.find(tagId);
-<<<<<<< HEAD
-    if (tagIter == usedVertexProps.end()) {
-      continue;
-    }
-    auto &usedProps = tagIter->second;
-    VertexProp newVProp;
-    newVProp.tag_ref() = tagId;
-=======
     std::unordered_set<std::string> usedProps;
     if (unknowIter != usedVertexProps.end()) {
       usedProps.insert(unknowIter->second.begin(), unknowIter->second.end());
@@ -428,22 +398,17 @@
     if (usedProps.empty()) {
       continue;
     }
->>>>>>> a8c12c04
     std::vector<std::string> newProps;
     for (auto &prop : props) {
       if (usedProps.find(prop) != usedProps.end()) {
         newProps.emplace_back(prop);
       }
-<<<<<<< HEAD
-    }
-=======
     }
     if (newProps.empty()) {
       continue;
     }
     VertexProp newVProp;
     newVProp.tag_ref() = tagId;
->>>>>>> a8c12c04
     newVProp.props_ref() = std::move(newProps);
     prunedVertexProps->emplace_back(std::move(newVProp));
   }
@@ -484,7 +449,6 @@
   const_cast<PlanNode *>(leftDep)->accept(this);
   if (!status_.ok()) {
     return status_;
-<<<<<<< HEAD
   }
   rootNode_ = true;
   propsUsed_ = std::move(rightPropsUsed);
@@ -493,16 +457,6 @@
   if (!status_.ok()) {
     return status_;
   }
-=======
-  }
-  rootNode_ = true;
-  propsUsed_ = std::move(rightPropsUsed);
-  auto *rightDep = dependencies.back();
-  const_cast<PlanNode *>(rightDep)->accept(this);
-  if (!status_.ok()) {
-    return status_;
-  }
->>>>>>> a8c12c04
   return Status::OK();
 }
 
